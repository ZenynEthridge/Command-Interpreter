--- conflicted
+++ resolved
@@ -56,11 +56,7 @@
 	// force-torque commands
 	
 	
-<<<<<<< HEAD
-	pwm_array simple_vertical(pwm_array &pwmArray, float force);
-=======
 	ThrusterSpecArray simple_vertical(float force);
->>>>>>> ec2e3522
 	
 	ThrusterSpecArray simple_forward(float force);
 	ThrusterSpecArray simple_sideways(float force);
