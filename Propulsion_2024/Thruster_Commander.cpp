--- conflicted
+++ resolved
@@ -74,15 +74,8 @@
 	std::cout << "Mass: \n" << mass << std::endl;
 	std::cout << "Volume: \n" << volume << std::endl;
 }
-<<<<<<< HEAD
-
-
-//int get_pwm(int thruster_num, float force){
-//	 std::ifstream dataset("data/14V_PWM_Correlation.csv"); // Replace with your CSV file name
-=======
 //int Thruster_Commander::get_pwm(int thruster_num, float force) {
 //    std::ifstream dataset("data/14V_PWM_Correlation.csv"); // Replace with your CSV file name
->>>>>>> c9942c36
 //    std::string line;
 //	std::string PWM;
 //	int PWM_value;
