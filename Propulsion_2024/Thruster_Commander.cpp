--- conflicted
+++ resolved
@@ -108,7 +108,6 @@
 //	return -1;
 //    }
 //}
-<<<<<<< HEAD
  pwm_array Thruster_Commander::simple_vertical(pwm_array& pwmArray, float force){
 	int PWM_constant_value;
     force /= 4;
@@ -127,32 +126,8 @@
 
 	 return pwmArray;
 }
-pwm_array Thruster_Commander::simple_forward(float force){
-	pwm_array pwm_signals;
-
-=======
- ThrusterSpecArray Thruster_Commander::simple_vertical(float force){
-//
-//    // If we reach here, then element was not present
-//
-//	force =/ 4;
-//	int resultingPWMfromForce[4];
-//	for(auto f: resultingPWMfromForce)
-//	{
-//
-//	}
-//	// The force is going to tell us how much the PWM is going to be for each pin. The pins are stored in pwmsignals Array.
-//	//Fet Force -> deduce PWM from force for each pin -> tell each pin by iterating over the array what th
-//	for(int i = 0; i < pwm_array.length(); ++i)
-//	{
-//		pwm_array[i]= resultingPWMfromForce[i];
-//	}
-	 ThrusterSpecArray pwm_signals;
-	 return pwm_signals;
-}
 ThrusterSpecArray Thruster_Commander::simple_forward(float force){
 	ThrusterSpecArray pwm_signals;
->>>>>>> ec2e3522
 	return pwm_signals;
 }
 ThrusterSpecArray Thruster_Commander::simple_sideways(float force){
