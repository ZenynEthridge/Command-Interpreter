--- conflicted
+++ resolved
@@ -9,20 +9,11 @@
 //    auto data_file = YAML::LoadFile("jfdklfjlkdsf");
     Thruster_Commander control = Thruster_Commander();
     control.print_info();
-<<<<<<< HEAD
- //   control.print_info();
- //   control.predict_drag_forces({0.5, 0.5, 0.1, 0.1, 0.1, 0.1});	control.weight_force({ 3.14/2, 0, 0 });
- //   control.bouyant_force({ 3.14/2, 0, 0 });
- //   control.graviational_forces({ 3.14 / 2, 0, 0 });
- //   control.net_env_forces({ 0.5, 0.5, 0, 0, 0, 0 }, { 3.14/2, 0, 0 });
- //   control.thrust_compute_fz(5);
-=======
 	control.print_info();
     control.predict_drag_forces({0.5, 0.5, 0.1, 0.1, 0.1, 0.1});	control.weight_force({ 3.14/2, 0, 0 });
     control.bouyant_force({ 3.14/2, 0, 0 });
     control.gravitational_forces({ 3.14 / 2, 0, 0 });
     control.net_env_forces({ 0.5, 0.5, 0, 0, 0, 0 }, { 3.14/2, 0, 0 });
     control.thrust_compute_fz(5);*/
->>>>>>> 8b7ef632
     return 0;
 }
